--- conflicted
+++ resolved
@@ -13,11 +13,7 @@
   // Your actual GitHub repository details
   static const String _githubUsername = 'ah0es'; // Your GitHub username
   static const String _repositoryName = 'loyalpointapp'; // Your repository name
-<<<<<<< HEAD
-  static const String _githubToken = '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'; // Your GitHub personal access token (replace this)
-=======
   static const String _githubToken = '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'; // Replace with your actual token
->>>>>>> f83d2b45
 
   static String get _baseUrl => 'https://$_githubUsername.github.io/$_repositoryName/passes';
 
