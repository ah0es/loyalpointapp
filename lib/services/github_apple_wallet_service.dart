import 'dart:io';
import 'dart:developer';
import 'dart:convert';
import 'package:http/http.dart' as http;

/// GitHub Apple Wallet Service
///
/// Handles uploading .pkpass files to GitHub repository
/// and generating public URLs for Apple Wallet QR codes
///
/// This is a FREE alternative to Firebase Storage!
class GitHubAppleWalletService {
  // Your actual GitHub repository details
  static const String _githubUsername = 'ah0es'; // Your GitHub username
  static const String _repositoryName = 'loyalpointapp'; // Your repository name
<<<<<<< HEAD
  static const String _githubToken =
      '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'; // Replace with your new token
=======
  static const String _githubToken = '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'; // Replace with your new token
>>>>>>> 4eafbaa7

  static String get _baseUrl => 'https://$_githubUsername.github.io/$_repositoryName/passes';

  /// Ensure the passes folder exists in the repository
  static Future<void> _ensurePassesFolderExists() async {
    try {
      // Check if passes folder exists by trying to get its contents
      final response = await http.get(
        Uri.parse('https://api.github.com/repos/$_githubUsername/$_repositoryName/contents/passes'),
        headers: {'Authorization': 'token $_githubToken'},
      );

      if (response.statusCode == 404) {
        // Folder doesn't exist, create it by adding a README file
        log('📁 Creating passes folder...');
        final readmeContent = base64Encode(utf8.encode('# Passes Folder\n\nThis folder contains Apple Wallet passes.'));
        final createResponse = await http.put(
          Uri.parse('https://api.github.com/repos/$_githubUsername/$_repositoryName/contents/passes/README.md'),
          headers: {
            'Authorization': 'token $_githubToken',
            'Content-Type': 'application/json',
          },
          body: jsonEncode({
            'message': 'Create passes folder',
            'content': readmeContent,
            'branch': 'main',
          }),
        );

        if (createResponse.statusCode == 201) {
          log('✅ Passes folder created successfully');
        } else {
          log('⚠️ Failed to create passes folder: ${createResponse.statusCode}');
        }
      } else if (response.statusCode == 200) {
        log('✅ Passes folder already exists');
      }
    } catch (e) {
      log('⚠️ Error checking/creating passes folder: $e');
    }
  }

  /// Upload .pkpass file to GitHub repository
  ///
  /// Returns the public URL that can be used in QR codes
  static Future<String> uploadPassFile(String localFilePath, String passId) async {
    try {
      log('📤 Uploading .pkpass file to GitHub...');
      log('📁 Local file: $localFilePath');
      log('🆔 Pass ID: $passId');

      // First, ensure the passes folder exists
      await _ensurePassesFolderExists();

      // Read the file
      final file = File(localFilePath);
      final fileBytes = await file.readAsBytes();
      final fileContent = base64Encode(fileBytes);

      // GitHub API endpoint for creating/updating files
      final apiUrl = 'https://api.github.com/repos/$_githubUsername/$_repositoryName/contents/passes/$passId.pkpass';

      // Prepare the request body
      final requestBody = {'message': 'Add Apple Wallet pass: $passId', 'content': fileContent, 'branch': 'main'};

      // Make the API request
      final response = await http.put(
        Uri.parse(apiUrl),
        headers: {
          'Authorization': 'token $_githubToken',
          'Content-Type': 'application/json',
        },
        body: jsonEncode(requestBody),
      );

      if (response.statusCode == 201 || response.statusCode == 200) {
        final publicUrl = '$_baseUrl/$passId.pkpass';
        log('✅ File uploaded successfully to GitHub');
        log('🔗 Public URL: $publicUrl');
        return publicUrl;
      } else {
        throw Exception('GitHub API error: ${response.statusCode} - ${response.body}');
      }
    } catch (e) {
      log('❌ Error uploading to GitHub: $e');
      rethrow;
    }
  }

  /// Generate Apple Wallet URL for QR code
  ///
  /// This is the URL that should be encoded in the QR code
  static Future<String> generateAppleWalletUrl(String localFilePath, String passId) async {
    try {
      // Upload the .pkpass file to GitHub
      final publicUrl = await uploadPassFile(localFilePath, passId);

      log('🍎 Apple Wallet URL generated via GitHub');
      log('📱 iPhone will open this URL in Safari');
      log('✅ Ready for QR code generation!');

      return publicUrl;
    } catch (e) {
      log('❌ Error generating Apple Wallet URL: $e');
      rethrow;
    }
  }

  /// Delete pass file from GitHub repository
  static Future<void> deletePassFile(String passId) async {
    try {
      log('🗑️ Deleting pass file from GitHub: $passId');

      // First, get the file's SHA (required for deletion)
      final apiUrl = 'https://api.github.com/repos/$_githubUsername/$_repositoryName/contents/passes/$passId.pkpass';

      final getResponse = await http.get(
        Uri.parse(apiUrl),
        headers: {
          'Authorization': 'token $_githubToken',
        },
      );

      if (getResponse.statusCode == 200) {
        final fileData = jsonDecode(getResponse.body);
        final sha = fileData['sha'];

        // Delete the file
        final deleteResponse = await http.delete(
          Uri.parse(apiUrl),
          headers: {
            'Authorization': 'token $_githubToken',
            'Content-Type': 'application/json',
          },
          body: jsonEncode({'message': 'Delete Apple Wallet pass: $passId', 'sha': sha, 'branch': 'main'}),
        );

        if (deleteResponse.statusCode == 200) {
          log('✅ Pass file deleted from GitHub');
        } else {
          log('⚠️ Error deleting file: ${deleteResponse.statusCode}');
        }
      } else {
        log('⚠️ File not found on GitHub');
      }
    } catch (e) {
      log('❌ Error deleting pass file: $e');
    }
  }

  /// Get all uploaded passes from GitHub
  static Future<List<String>> listPasses() async {
    try {
      log('📋 Listing passes from GitHub...');

      final apiUrl = 'https://api.github.com/repos/$_githubUsername/$_repositoryName/contents/passes';

      final response = await http.get(
        Uri.parse(apiUrl),
        headers: {
          'Authorization': 'token $_githubToken',
        },
      );

      if (response.statusCode == 200) {
        final List<dynamic> files = jsonDecode(response.body);
        final passIds = files
            .where((file) => file['name'].toString().endsWith('.pkpass'))
            .map((file) => file['name'].toString().replaceAll('.pkpass', ''))
            .toList();

        log('📋 Found ${passIds.length} passes on GitHub');
        return passIds;
      } else {
        log('❌ Error listing passes: ${response.statusCode}');
        return [];
      }
    } catch (e) {
      log('❌ Error listing passes: $e');
      return [];
    }
  }

  /// Check if GitHub is properly configured
  static bool get isConfigured {
    return _githubUsername == 'ah0es' && _repositoryName == 'loyalpointapp' && _githubToken != 'YOUR_GITHUB_TOKEN_HERE';
  }

  /// Get setup instructions
  static String get setupInstructions => '''
GitHub Configuration Complete! 🎉

✅ GitHub Username: ah0es (configured)
✅ Repository Name: loyalpointapp (configured)
✅ GitHub Personal Access Token: (configured)

Your Apple Wallet passes will be available at:
https://ah0es.github.io/loyalpointapp/passes/

Next steps:
1. Create 'passes' folder in your repository root
2. Test the app - QR codes will now upload to GitHub!
''';
}<|MERGE_RESOLUTION|>--- conflicted
+++ resolved
@@ -13,12 +13,7 @@
   // Your actual GitHub repository details
   static const String _githubUsername = 'ah0es'; // Your GitHub username
   static const String _repositoryName = 'loyalpointapp'; // Your repository name
-<<<<<<< HEAD
-  static const String _githubToken =
-      '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'; // Replace with your new token
-=======
   static const String _githubToken = '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'; // Replace with your new token
->>>>>>> 4eafbaa7
 
   static String get _baseUrl => 'https://$_githubUsername.github.io/$_repositoryName/passes';
 
