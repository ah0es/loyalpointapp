--- conflicted
+++ resolved
@@ -171,12 +171,8 @@
 Your Apple Wallet passes will be available at:
 https://ah0es.github.io/loyalpointapp/passes/
 
-<<<<<<< HEAD
-Ready to upload .pkpass files to GitHub!
-=======
 Next steps:
 1. Create 'passes' folder in your repository root
 2. Test the app - QR codes will now upload to GitHub!
->>>>>>> dfeb3484
 ''';
 }